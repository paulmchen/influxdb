--- conflicted
+++ resolved
@@ -28,11 +28,8 @@
 1.  [#3006](https://github.com/influxdata/chronograf/pull/3006): Fix Kapacitor Rules task enabled checkboxes to only toggle exactly as clicked
 1.  [#3048](https://github.com/influxdata/chronograf/pull/3048): Prevent Multi-Select Dropdown in InfluxDB Admin Users and Roles tabs from losing selection state
 1.  [#3068](https://github.com/influxdata/chronograf/pull/3068): Fix intermittent missing fill from graphs
-<<<<<<< HEAD
 1.  [#3087](https://github.com/influxdata/chronograf/pull/3087): Exit annotation edit mode when user navigates away from dashboard
-=======
 1.  [#3079](https://github.com/influxdata/chronograf/pull/3082): Support custom time range in annotations api wrapper
->>>>>>> e3556a2a
 
 ## v1.4.2.3 [2018-03-08]
 
