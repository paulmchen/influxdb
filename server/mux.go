package server

import (
	"encoding/json"
	"fmt"
	"net/http"
	"strconv"
	"strings"

	"github.com/NYTimes/gziphandler"
	"github.com/bouk/httprouter"
	"github.com/influxdata/chronograf" // When julienschmidt/httprouter v2 w/ context is out, switch
	"github.com/influxdata/chronograf/oauth2"
)

const (
	// JSONType the mimetype for a json request
	JSONType = "application/json"
)

// MuxOpts are the options for the router.  Mostly related to auth.
type MuxOpts struct {
	Logger        chronograf.Logger
	Develop       bool                 // Develop loads assets from filesystem instead of bindata
	Basepath      string               // URL path prefix under which all chronograf routes will be mounted
	PrefixRoutes  bool                 // Mounts all backend routes under route specified by the Basepath
	UseAuth       bool                 // UseAuth turns on Github OAuth and JWT
	Auth          oauth2.Authenticator // Auth is used to authenticate and authorize
	ProviderFuncs []func(func(oauth2.Provider, oauth2.Mux))
}

// NewMux attaches all the route handlers; handler returned servers chronograf.
func NewMux(opts MuxOpts, service Service) http.Handler {
	hr := httprouter.New()

	/* React Application */
	assets := Assets(AssetsOpts{
		Develop: opts.Develop,
		Logger:  opts.Logger,
	})

	// Prefix any URLs found in the React assets with any configured basepath
	prefixedAssets := NewDefaultURLPrefixer(basepath, assets, opts.Logger)

	// Compress the assets with gzip if an accepted encoding
	compressed := gziphandler.GzipHandler(prefixedAssets)

	// The react application handles all the routing if the server does not
	// know about the route.  This means that we never have unknown routes on
	// the server.
	hr.NotFound = compressed

	var router chronograf.Router = hr

	// Set route prefix for all routes if basepath is present
	if opts.PrefixRoutes {
		router = &MountableRouter{
			Prefix:   opts.Basepath,
			Delegate: hr,
		}

		//The assets handler is always unaware of basepaths, so the
		// basepath needs to always be removed before sending requests to it
		hr.NotFound = http.StripPrefix(opts.Basepath, hr.NotFound)
	}

	/* Documentation */
	router.GET("/swagger.json", Spec())
	router.GET("/docs", Redoc("/swagger.json"))

	/* API */
	// Sources
	router.GET("/chronograf/v1/sources", service.Sources)
	router.POST("/chronograf/v1/sources", service.NewSource)

	router.GET("/chronograf/v1/sources/:id", service.SourcesID)
	router.PATCH("/chronograf/v1/sources/:id", service.UpdateSource)
	router.DELETE("/chronograf/v1/sources/:id", service.RemoveSource)

	// Source Proxy to Influx; Has gzip compression around the handler
	influx := gziphandler.GzipHandler(http.HandlerFunc(service.Influx))
	router.Handler("POST", "/chronograf/v1/sources/:id/proxy", influx)

	// All possible permissions for users in this source
	router.GET("/chronograf/v1/sources/:id/permissions", service.Permissions)

	// Users associated with the data source
	router.GET("/chronograf/v1/sources/:id/users", service.SourceUsers)
	router.POST("/chronograf/v1/sources/:id/users", service.NewSourceUser)

	router.GET("/chronograf/v1/sources/:id/users/:uid", service.SourceUserID)
	router.DELETE("/chronograf/v1/sources/:id/users/:uid", service.RemoveSourceUser)
	router.PATCH("/chronograf/v1/sources/:id/users/:uid", service.UpdateSourceUser)

	// Roles associated with the data source
	router.GET("/chronograf/v1/sources/:id/roles", service.Roles)
	router.POST("/chronograf/v1/sources/:id/roles", service.NewRole)

	router.GET("/chronograf/v1/sources/:id/roles/:rid", service.RoleID)
	router.DELETE("/chronograf/v1/sources/:id/roles/:rid", service.RemoveRole)
	router.PATCH("/chronograf/v1/sources/:id/roles/:rid", service.UpdateRole)

	// Kapacitor
	router.GET("/chronograf/v1/sources/:id/kapacitors", service.Kapacitors)
	router.POST("/chronograf/v1/sources/:id/kapacitors", service.NewKapacitor)

	router.GET("/chronograf/v1/sources/:id/kapacitors/:kid", service.KapacitorsID)
	router.PATCH("/chronograf/v1/sources/:id/kapacitors/:kid", service.UpdateKapacitor)
	router.DELETE("/chronograf/v1/sources/:id/kapacitors/:kid", service.RemoveKapacitor)

	// Kapacitor rules
	router.GET("/chronograf/v1/sources/:id/kapacitors/:kid/rules", service.KapacitorRulesGet)
	router.POST("/chronograf/v1/sources/:id/kapacitors/:kid/rules", service.KapacitorRulesPost)

	router.GET("/chronograf/v1/sources/:id/kapacitors/:kid/rules/:tid", service.KapacitorRulesID)
	router.PUT("/chronograf/v1/sources/:id/kapacitors/:kid/rules/:tid", service.KapacitorRulesPut)
	router.PATCH("/chronograf/v1/sources/:id/kapacitors/:kid/rules/:tid", service.KapacitorRulesStatus)
	router.DELETE("/chronograf/v1/sources/:id/kapacitors/:kid/rules/:tid", service.KapacitorRulesDelete)

	// Kapacitor Proxy
	router.GET("/chronograf/v1/sources/:id/kapacitors/:kid/proxy", service.KapacitorProxyGet)
	router.POST("/chronograf/v1/sources/:id/kapacitors/:kid/proxy", service.KapacitorProxyPost)
	router.PATCH("/chronograf/v1/sources/:id/kapacitors/:kid/proxy", service.KapacitorProxyPatch)
	router.DELETE("/chronograf/v1/sources/:id/kapacitors/:kid/proxy", service.KapacitorProxyDelete)

	// Mappings
	router.GET("/chronograf/v1/mappings", service.GetMappings)

	// Layouts
	router.GET("/chronograf/v1/layouts", service.Layouts)
	router.POST("/chronograf/v1/layouts", service.NewLayout)

	router.GET("/chronograf/v1/layouts/:id", service.LayoutsID)
	router.PUT("/chronograf/v1/layouts/:id", service.UpdateLayout)
	router.DELETE("/chronograf/v1/layouts/:id", service.RemoveLayout)

	// Users
	router.GET("/chronograf/v1/me", service.Me)

	// Dashboards
	router.GET("/chronograf/v1/dashboards", service.Dashboards)
	router.POST("/chronograf/v1/dashboards", service.NewDashboard)

	router.GET("/chronograf/v1/dashboards/:id", service.DashboardID)
	router.DELETE("/chronograf/v1/dashboards/:id", service.RemoveDashboard)
	router.PUT("/chronograf/v1/dashboards/:id", service.ReplaceDashboard)
	router.PATCH("/chronograf/v1/dashboards/:id", service.UpdateDashboard)
	// Dashboard Cells
	router.GET("/chronograf/v1/dashboards/:id/cells", service.DashboardCells)
	router.POST("/chronograf/v1/dashboards/:id/cells", service.NewDashboardCell)

	router.GET("/chronograf/v1/dashboards/:id/cells/:cid", service.DashboardCellID)
	router.DELETE("/chronograf/v1/dashboards/:id/cells/:cid", service.RemoveDashboardCell)
	router.PUT("/chronograf/v1/dashboards/:id/cells/:cid", service.ReplaceDashboardCell)

	// Databases
	router.GET("/chronograf/v1/sources/:id/dbs", service.GetDatabases)
	router.POST("/chronograf/v1/sources/:id/dbs", service.NewDatabase)

	router.DELETE("/chronograf/v1/sources/:id/dbs/:dbid", service.DropDatabase)

	// Retention Policies
	router.GET("/chronograf/v1/sources/:id/dbs/:dbid/rps", service.RetentionPolicies)
	router.POST("/chronograf/v1/sources/:id/dbs/:dbid/rps", service.NewRetentionPolicy)

	router.PUT("/chronograf/v1/sources/:id/dbs/:dbid/rps/:rpid", service.UpdateRetentionPolicy)
	router.DELETE("/chronograf/v1/sources/:id/dbs/:dbid/rps/:rpid", service.DropRetentionPolicy)

	var authRoutes AuthRoutes

<<<<<<< HEAD
	// Queries
	router.POST("/chronograf/v1/query", service.Query)

=======
	var out http.Handler
>>>>>>> 7d73e849
	/* Authentication */
	if opts.UseAuth {
		// Encapsulate the router with OAuth2
		var auth http.Handler
		auth, authRoutes = AuthAPI(opts, router)

		// Create middleware to redirect to the appropriate provider logout
		targetURL := "/"
		router.GET("/oauth/logout", Logout(targetURL, authRoutes))

		out = Logger(opts.Logger, auth)
	} else {
		out = Logger(opts.Logger, router)
	}

	router.GET("/chronograf/v1/", AllRoutes(authRoutes, opts.Logger))
	router.GET("/chronograf/v1", AllRoutes(authRoutes, opts.Logger))

	return out
}

// AuthAPI adds the OAuth routes if auth is enabled.
func AuthAPI(opts MuxOpts, router chronograf.Router) (http.Handler, AuthRoutes) {
	routes := AuthRoutes{}
	for _, pf := range opts.ProviderFuncs {
		pf(func(p oauth2.Provider, m oauth2.Mux) {
			urlName := PathEscape(strings.ToLower(p.Name()))
			loginPath := fmt.Sprintf("%s/oauth/%s/login", opts.Basepath, urlName)
			logoutPath := fmt.Sprintf("%s/oauth/%s/logout", opts.Basepath, urlName)
			callbackPath := fmt.Sprintf("%s/oauth/%s/callback", opts.Basepath, urlName)
			router.Handler("GET", loginPath, m.Login())
			router.Handler("GET", logoutPath, m.Logout())
			router.Handler("GET", callbackPath, m.Callback())
			routes = append(routes, AuthRoute{
				Name:     p.Name(),
				Label:    strings.Title(p.Name()),
				Login:    loginPath,
				Logout:   logoutPath,
				Callback: callbackPath,
			})
		})
	}

	tokenMiddleware := AuthorizedToken(opts.Auth, opts.Logger, router)
	// Wrap the API with token validation middleware.
	return http.HandlerFunc(func(w http.ResponseWriter, r *http.Request) {
		if strings.HasPrefix(r.URL.Path, "/chronograf/v1/") || r.URL.Path == "/oauth/logout" {
			tokenMiddleware.ServeHTTP(w, r)
			return
		}
		router.ServeHTTP(w, r)
	}), routes
}

func encodeJSON(w http.ResponseWriter, status int, v interface{}, logger chronograf.Logger) {
	w.Header().Set("Content-Type", "application/json")
	w.WriteHeader(status)
	if err := json.NewEncoder(w).Encode(v); err != nil {
		unknownErrorWithMessage(w, err, logger)
	}
}

// Error writes an JSON message
func Error(w http.ResponseWriter, code int, msg string, logger chronograf.Logger) {
	e := ErrorMessage{
		Code:    code,
		Message: msg,
	}
	b, err := json.Marshal(e)
	if err != nil {
		code = http.StatusInternalServerError
		b = []byte(`{"code": 500, "message":"server_error"}`)
	}

	logger.
		WithField("component", "server").
		WithField("http_status ", code).
		Error("Error message ", msg)
	w.Header().Set("Content-Type", JSONType)
	w.WriteHeader(code)
	_, _ = w.Write(b)
}

func invalidData(w http.ResponseWriter, err error, logger chronograf.Logger) {
	Error(w, http.StatusUnprocessableEntity, fmt.Sprintf("%v", err), logger)
}

func invalidJSON(w http.ResponseWriter, logger chronograf.Logger) {
	Error(w, http.StatusBadRequest, "Unparsable JSON", logger)
}

func unknownErrorWithMessage(w http.ResponseWriter, err error, logger chronograf.Logger) {
	Error(w, http.StatusInternalServerError, fmt.Sprintf("Unknown error: %v", err), logger)
}

func notFound(w http.ResponseWriter, id int, logger chronograf.Logger) {
	Error(w, http.StatusNotFound, fmt.Sprintf("ID %d not found", id), logger)
}

func paramID(key string, r *http.Request) (int, error) {
	ctx := r.Context()
	param := httprouter.GetParamFromContext(ctx, key)
	id, err := strconv.Atoi(param)
	if err != nil {
		return -1, fmt.Errorf("Error converting ID %s", param)
	}
	return id, nil
}<|MERGE_RESOLUTION|>--- conflicted
+++ resolved
@@ -81,6 +81,9 @@
 	influx := gziphandler.GzipHandler(http.HandlerFunc(service.Influx))
 	router.Handler("POST", "/chronograf/v1/sources/:id/proxy", influx)
 
+	// Queries is used to analyze a specific queries
+	router.POST("/chronograf/v1/sources/:id/queries", service.Queries)
+
 	// All possible permissions for users in this source
 	router.GET("/chronograf/v1/sources/:id/permissions", service.Permissions)
 
@@ -167,14 +170,7 @@
 	router.DELETE("/chronograf/v1/sources/:id/dbs/:dbid/rps/:rpid", service.DropRetentionPolicy)
 
 	var authRoutes AuthRoutes
-
-<<<<<<< HEAD
-	// Queries
-	router.POST("/chronograf/v1/query", service.Query)
-
-=======
 	var out http.Handler
->>>>>>> 7d73e849
 	/* Authentication */
 	if opts.UseAuth {
 		// Encapsulate the router with OAuth2
