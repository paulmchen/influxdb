--- conflicted
+++ resolved
@@ -10,6 +10,7 @@
 	"path/filepath"
 	"regexp"
 	"sort"
+	"strings"
 	"sync"
 	"sync/atomic"
 	"time"
@@ -301,12 +302,7 @@
 		// atomic.AddInt64(&s.stats.SeriesCreated, int64(count))
 
 		s.engine = e
-<<<<<<< HEAD
-		s.logger.Info(fmt.Sprintf("%s database index loaded in %s", s.path, time.Now().Sub(start)))
-=======
-
 		s.logger.Info(fmt.Sprintf("%s database index loaded in %s", s.path, time.Since(start)))
->>>>>>> 3722fa38
 
 		go s.monitor()
 
@@ -783,29 +779,12 @@
 		}
 
 		// Retrieve measurement.
-		mm := s.index.Measurement(name)
-		if mm == nil {
+		if exists, err := s.engine.MeasurementExists([]byte(name)); err != nil {
+			return nil, nil, err
+		} else if !exists {
 			continue
 		}
 
-<<<<<<< HEAD
-	for _, src := range sources {
-		switch m := src.(type) {
-		case *influxql.Measurement:
-			// Append fields and dimensions.
-			mf := s.engine.MeasurementFields(m.Name)
-			if mf != nil {
-				for name, typ := range mf.FieldSet() {
-					fields[name] = typ
-				}
-			}
-
-			if err := s.engine.ForEachMeasurementTagKey([]byte(m.Name), func(key []byte) error {
-				dimensions[string(key)] = struct{}{}
-				return nil
-			}); err != nil {
-				return nil, nil, err
-=======
 		// Append fields and dimensions.
 		mf := s.engine.MeasurementFields(name)
 		if mf != nil {
@@ -815,21 +794,26 @@
 				}
 			}
 		}
-		for _, key := range mm.TagKeys() {
-			dimensions[key] = struct{}{}
-		}
-	}
-
-	return
+
+		if err := s.engine.ForEachMeasurementTagKey([]byte(name), func(key []byte) error {
+			dimensions[string(key)] = struct{}{}
+			return nil
+		}); err != nil {
+			return nil, nil, err
+		}
+	}
+
+	return fields, dimensions, nil
 }
 
 func (s *Shard) MeasurementsByRegex(re *regexp.Regexp) []string {
-	mms := s.index.MeasurementsByRegex(re)
-	names := make([]string, len(mms))
-	for i, mm := range mms {
-		names[i] = mm.Name
-	}
-	return names
+	a, _ := s.engine.MeasurementNamesByRegex(re)
+
+	other := make([]string, len(a))
+	for i := range a {
+		other[i] = string(a[i])
+	}
+	return other
 }
 
 // MapType returns the data type for the field within the measurement.
@@ -848,17 +832,12 @@
 		case "_tagKeys":
 			if field == "tagKey" {
 				return influxql.String
->>>>>>> 3722fa38
 			}
 		}
 		return influxql.Unknown
 	}
 
-<<<<<<< HEAD
-	return fields, dimensions, nil
-=======
-	mm := s.index.Measurement(measurement)
-	if mm == nil {
+	if exists, _ := s.engine.MeasurementExists([]byte(measurement)); !exists {
 		return influxql.Unknown
 	}
 
@@ -870,11 +849,11 @@
 		}
 	}
 
-	if mm.HasTagKey(field) {
+	if exists, _ := s.engine.HasTagKey([]byte(measurement), []byte(field)); exists {
 		return influxql.Tag
 	}
+
 	return influxql.Unknown
->>>>>>> 3722fa38
 }
 
 // ExpandSources expands regex sources and removes duplicates.
@@ -980,7 +959,6 @@
 				continue
 			}
 
-<<<<<<< HEAD
 			names, err := s.MeasurementNamesByExpr(nil)
 			if err != nil {
 				s.logger.Warn("cannot retrieve measurement names", zap.Error(err))
@@ -1004,23 +982,6 @@
 						}
 					*/
 					return nil
-=======
-			for _, m := range s.index.Measurements() {
-				// WalkTagKeys takes an RLock on m so nothing in this function
-				// can take a lock.
-				m.WalkTagKeys(func(k string) {
-					n := m.cardinality(k)
-					perc := int(float64(n) / float64(s.options.Config.MaxValuesPerTag) * 100)
-					if perc > 100 {
-						perc = 100
-					}
-
-					// Log at 80, 85, 90-100% levels
-					if perc == 80 || perc == 85 || perc >= 90 {
-						s.logger.Info(fmt.Sprintf("WARN: %d%% of max-values-per-tag limit exceeded: (%d/%d), db=%s shard=%d measurement=%s tag=%s",
-							perc, n, s.options.Config.MaxValuesPerTag, s.database, s.id, m.Name, k))
-					}
->>>>>>> 3722fa38
 				})
 			}
 		}
@@ -1414,112 +1375,6 @@
 	}
 }
 
-<<<<<<< HEAD
-=======
-// seriesIterator emits series ids.
-type seriesIterator struct {
-	mms  Measurements
-	keys struct {
-		buf []string
-		i   int
-	}
-
-	point influxql.FloatPoint // reusable point
-	opt   influxql.IteratorOptions
-}
-
-// NewSeriesIterator returns a new instance of SeriesIterator.
-func NewSeriesIterator(sh *Shard, opt influxql.IteratorOptions) (influxql.Iterator, error) {
-	// Only equality operators are allowed.
-	var err error
-	influxql.WalkFunc(opt.Condition, func(n influxql.Node) {
-		switch n := n.(type) {
-		case *influxql.BinaryExpr:
-			switch n.Op {
-			case influxql.EQ, influxql.NEQ, influxql.EQREGEX, influxql.NEQREGEX,
-				influxql.OR, influxql.AND:
-			default:
-				err = errors.New("invalid tag comparison operator")
-			}
-		}
-	})
-	if err != nil {
-		return nil, err
-	}
-
-	// Read and sort all measurements.
-	mms := sh.index.Measurements()
-	sort.Sort(mms)
-
-	return &seriesIterator{
-		mms: mms,
-		point: influxql.FloatPoint{
-			Aux: make([]interface{}, len(opt.Aux)),
-		},
-		opt: opt,
-	}, nil
-}
-
-// Stats returns stats about the points processed.
-func (itr *seriesIterator) Stats() influxql.IteratorStats { return influxql.IteratorStats{} }
-
-// Close closes the iterator.
-func (itr *seriesIterator) Close() error { return nil }
-
-// Next emits the next point in the iterator.
-func (itr *seriesIterator) Next() (*influxql.FloatPoint, error) {
-	// Load next measurement's keys if there are no more remaining.
-	if itr.keys.i >= len(itr.keys.buf) {
-		if err := itr.nextKeys(); err != nil {
-			return nil, err
-		}
-		if len(itr.keys.buf) == 0 {
-			return nil, nil
-		}
-	}
-
-	// Read the next key.
-	key := itr.keys.buf[itr.keys.i]
-	itr.keys.i++
-
-	// Write auxiliary fields.
-	for i, f := range itr.opt.Aux {
-		switch f.Val {
-		case "key":
-			itr.point.Aux[i] = key
-		}
-	}
-	return &itr.point, nil
-}
-
-// nextKeys reads all keys for the next measurement.
-func (itr *seriesIterator) nextKeys() error {
-	for {
-		// Ensure previous keys are cleared out.
-		itr.keys.i, itr.keys.buf = 0, itr.keys.buf[:0]
-
-		// Read next measurement.
-		if len(itr.mms) == 0 {
-			return nil
-		}
-		mm := itr.mms[0]
-		itr.mms = itr.mms[1:]
-
-		// Read all series keys.
-		ids, err := mm.seriesIDsAllOrByExpr(itr.opt.Condition)
-		if err != nil {
-			return err
-		} else if len(ids) == 0 {
-			continue
-		}
-		itr.keys.buf = mm.AppendSeriesKeysByID(itr.keys.buf, ids)
-		sort.Strings(itr.keys.buf)
-
-		return nil
-	}
-}
-
->>>>>>> 3722fa38
 // NewTagKeysIterator returns a new instance of TagKeysIterator.
 func NewTagKeysIterator(sh *Shard, opt influxql.IteratorOptions) (influxql.Iterator, error) {
 	fn := func(name []byte) ([][]byte, error) {
